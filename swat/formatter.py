#!/usr/bin/env python
# encoding: utf-8
#
# Copyright SAS Institute
#
#  Licensed under the Apache License, Version 2.0 (the License);
#  you may not use this file except in compliance with the License.
#  You may obtain a copy of the License at
#
#      http://www.apache.org/licenses/LICENSE-2.0
#
#  Unless required by applicable law or agreed to in writing, software
#  distributed under the License is distributed on an "AS IS" BASIS,
#  WITHOUT WARRANTIES OR CONDITIONS OF ANY KIND, either express or implied.
#  See the License for the specific language governing permissions and
#  limitations under the License.
#

'''
SAS Data Formatter

'''

from __future__ import print_function, division, absolute_import, unicode_literals

import datetime
import numpy as np
import re
from pandas import Timestamp
from . import clib
from .cas import utils
from .clib import errorcheck
from .cas.table import CASTable
from .exceptions import SWATError
from .utils import getsoptions
from .utils.compat import (a2n, a2u, int32, int64, float64, float64_types,
                           int32_types, int64_types, text_types, binary_types,
                           bool_types)

# pylint: disable=C0330


class SASFormatter(object):
    '''
    Create a locale-aware SAS value formatter

    This class is typically constructed by calling the :meth:`CAS.SASFormatter`
    method.  When used in that way, the options for the :class:`SASFormatter`
    match the :class:`CAS` settings.

    Parameters
    ----------
    locale : string, optional
        POSIX locale to use for formatting.
    soptions : string, optional
        SOptions string from connection object (internal use only).

    Notes
    -----
    This class requires the binary SAS support libraries to function. It will
    not work in pure Python mode.

    Returns
    -------
    :class:`SASFormatter` object

    '''

    def __init__(self, locale=None, soptions=None):
        if soptions is not None:
            pass
        elif locale is None:
            soptions = ''
        else:
            soptions = getsoptions(locale=locale)
        self._soptions = soptions
        self._sw_formatter = None
        self._load_attempted = False

    def _load_formatter(self):
        ''' Allow lazy loading of formatter '''
        if self._load_attempted:
            return
        try:
            self._load_attempted = True
            _sw_error = clib.SW_CASError(a2n(self._soptions))
            self._sw_formatter = errorcheck(
                clib.SW_CASFormatter(a2n(self._soptions), _sw_error), _sw_error)
        except:
            pass

    def format(self, value, sasfmt=None, width=12):
        '''
        Format the given value

        Parameters
        ----------
        value : any
            The value to format.
        sasfmt : string, optional
            The SAS format to use.
        width : int, optional
            The width of the field to format to.

        Examples
        --------
        >>> fmt = SASFormatter()

        >>> fmt.format(123.45678, 'F8.2')
        123.45

        >>> fmt.format(123.45678, 'DATE.')
        '03-MAY-1960'

        Returns
        -------
        string
            Formatted form of input value.

        '''
        self._load_formatter()

        out = None

        if self._sw_formatter is None:
            return self._generic_format(value, sasfmt=sasfmt, width=width)

        if isinstance(value, float64_types):
            if np.isnan(value) or value is None:
                out = a2u(str(value))
            else:
                try:
                    out = errorcheck(a2u(self._sw_formatter.formatDouble(
                                         float64(value), a2n(sasfmt), int32(width)),
                                         a2n('utf-8')),
                                     self._sw_formatter)
                except SWATError:
                    out = errorcheck(a2u(self._sw_formatter.formatDouble(
                                         float64(value), a2n('best12.'), int32(width)),
                                         a2n('utf-8')),
                                     self._sw_formatter)
        elif isinstance(value, int64_types):
            try:
                out = errorcheck(a2u(self._sw_formatter.formatInt64(
                                     int64(value), a2n(sasfmt), int32(width)),
                                     a2n('utf-8')),
                                 self._sw_formatter)
            except SWATError:
                out = errorcheck(a2u(self._sw_formatter.formatInt64(
                                     int64(value), a2n('best12.'), int32(width)),
                                     a2n('utf-8')),
                                 self._sw_formatter)
        elif isinstance(value, int32_types):
            try:
                try:
                    out = errorcheck(a2u(self._sw_formatter.formatInt32(
                                         int32(value), a2n(sasfmt), int32(width)),
                                         a2n('utf-8')),
                                     self._sw_formatter)
                except SWATError:
                    out = errorcheck(a2u(self._sw_formatter.formatInt32(
                                         int32(value), a2n('best12.'), int32(width)),
                                         a2n('utf-8')),
                                     self._sw_formatter)
            except OverflowError:
                try:
                    out = errorcheck(a2u(self._sw_formatter.formatInt64(
                                         int64(value), a2n(sasfmt), int32(width)),
                                         a2n('utf-8')),
                                     self._sw_formatter)
                except SWATError:
                    out = errorcheck(a2u(self._sw_formatter.formatInt64(
                                         int64(value), a2n('best12.'), int32(width)),
                                         a2n('utf-8')),
                                     self._sw_formatter)
        elif isinstance(value, text_types):
            try:
                out = errorcheck(a2u(self._sw_formatter.formatString(
                                     a2n(value), a2n(sasfmt),
                                     int32(width)), a2n('utf-8')),
                                 self._sw_formatter)
            except SWATError:
                out = value
        # TODO: Should binary types ever get here?
        elif isinstance(value, binary_types):
            out = errorcheck(a2u(self._sw_formatter.formatString(
                                 a2n(value), a2n(sasfmt), int32(width)), a2n('utf-8')),
                             self._sw_formatter)
        elif isinstance(value, bool_types):
            out = errorcheck(a2u(self._sw_formatter.formatInt32(
                                 int32(value), a2n(sasfmt), int32(width)), a2n('utf-8')),
                             self._sw_formatter)
        elif isinstance(value, (datetime.datetime, Timestamp)):
            out = errorcheck(a2u(self._sw_formatter.formatDouble(
                                 utils.datetime.python2sas_datetime(value),
                                 a2n(sasfmt), int32(width)),
                                 a2n('utf-8')),
                             self._sw_formatter)
        elif isinstance(value, datetime.date):
            out = errorcheck(a2u(self._sw_formatter.formatDouble(
                                 utils.datetime.python2sas_date(value),
                                 a2n(sasfmt), int32(width)),
                                 a2n('utf-8')),
                             self._sw_formatter)
        elif isinstance(value, datetime.time):
            out = errorcheck(a2u(self._sw_formatter.formatDouble(
                                 utils.datetime.python2sas_time(value),
                                 a2n(sasfmt), int32(width)),
                                 a2n('utf-8')),
                             self._sw_formatter)
        elif value is None:
            out = errorcheck(a2u(self._sw_formatter.formatString(
                                 a2n(''), a2n(sasfmt), int32(width)), a2n('utf-8')),
                             self._sw_formatter)

        # For CASTable columns in dataframes
        elif isinstance(value, CASTable):
            return a2u(str(value))

        if out is None:
            raise TypeError(type(value))

        return out

    __call__ = format

<<<<<<< HEAD
    def _format_numeric(self, value, sasfmt, width=12):
        ''' Format fixed with numerics '''
        m = re.match(r'^[A-Za-z]*(\d*)\.(\d*)$', sasfmt)
        a = m.group(1).strip()
        b = m.group(2).strip() or '0'
        return a2u(('{:' + a + '.' + b + 'f}').format(value))
=======
    def _format_numeric(self, value, sasfmt, width=12, commas=False):
        ''' Format fixed with numerics '''
        m = re.match(r'^([A-Za-z]*)(\d*)\.(\d*)$', sasfmt)
        name = m.group(1).strip().lower()
        a = m.group(2).strip()
        b = m.group(3).strip() or '0'
        if commas:
           a = ','
        out = a2u(('{:' + a + '.' + b + 'f}').format(value).strip())
        if name in ['dollar', 'nldollar', 'mny', 'nlmny']:
            return '$' + out
        if name in ['euro']:
            return '\u20ac' + out
        return out
>>>>>>> 3ecea712

    def _generic_format(self, value, sasfmt=None, width=12):
        ''' Generic formatter for when tkefmt isn't available '''
        out = None

        if isinstance(value, float64_types):
            if np.isnan(value) or value is None:
                out = a2u(str(value))
            elif sasfmt and re.match(r'^[df]?\d*\.\d*$', sasfmt, flags=re.I):
                out = self._format_numeric(value, sasfmt, width=width)
<<<<<<< HEAD
=======
            elif sasfmt and re.match(r'^(nl)?(comma|mny|mny|dollar|euro)\d*\.\d*$', sasfmt, flags=re.I):
                out = self._format_numeric(value, sasfmt, width=width, commas=True)
>>>>>>> 3ecea712
            else:
                out = a2u(str(float64(value)))
        elif isinstance(value, int64_types):
            if sasfmt and re.match(r'^[df]?\d*\.\d*$', sasfmt):
                out = self._format_numeric(value, sasfmt, width=width)
<<<<<<< HEAD
=======
            elif sasfmt and re.match(r'^(nl)?(comma|mny|dollar|euro)\d*\.\d*$', sasfmt, flags=re.I):
                out = self._format_numeric(value, sasfmt, width=width, commas=True)
>>>>>>> 3ecea712
            else:
                out = a2u(str(int64(value)))
        elif isinstance(value, int32_types):
            try:
                if sasfmt and re.match(r'^[df]?\d*\.\d*$', sasfmt, flags=re.I):
                    out = self._format_numeric(int32(value), sasfmt, width=width)
<<<<<<< HEAD
=======
                elif sasfmt and re.match(r'^(nl)(comma|mny|dollar|euro)\d*\.\d*$', sasfmt, flags=re.I):
                    out = self._format_numeric(value, sasfmt, width=width, commas=True)
>>>>>>> 3ecea712
                else:
                    out = a2u(str(int32(value)))
            except OverflowError:
                if sasfmt and re.match(r'^[df]?\d*\.\d*', sasfmt, flags=re.I):
                    out = self._format_numeric(int64(value), sasfmt, width=width)
<<<<<<< HEAD
=======
                elif sasfmt and re.match(r'^(nl)?(comma|mny|dollar|euro)\d*\.\d*$', sasfmt, flags=re.I):
                    out = self._format_numeric(value, sasfmt, width=width, commas=True)
>>>>>>> 3ecea712
                else:
                    out = a2u(str(int64(value)))
        elif isinstance(value, text_types):
            out = a2u(value)
        # TODO: Should binary types ever get here?
        elif isinstance(value, binary_types):
            out = a2u(value)
        elif isinstance(value, bool_types):
            out = a2u(str(value))
        elif isinstance(value, (datetime.date, datetime.time, datetime.datetime,
                                Timestamp)):
            out = a2u(str(value))
        elif value is None:
            out = a2u('')

        # For CASTable columns in dataframes
        elif isinstance(value, CASTable):
            return a2u(str(value))

        if out is None:
            raise TypeError(type(value))

        return out<|MERGE_RESOLUTION|>--- conflicted
+++ resolved
@@ -224,14 +224,6 @@
 
     __call__ = format
 
-<<<<<<< HEAD
-    def _format_numeric(self, value, sasfmt, width=12):
-        ''' Format fixed with numerics '''
-        m = re.match(r'^[A-Za-z]*(\d*)\.(\d*)$', sasfmt)
-        a = m.group(1).strip()
-        b = m.group(2).strip() or '0'
-        return a2u(('{:' + a + '.' + b + 'f}').format(value))
-=======
     def _format_numeric(self, value, sasfmt, width=12, commas=False):
         ''' Format fixed with numerics '''
         m = re.match(r'^([A-Za-z]*)(\d*)\.(\d*)$', sasfmt)
@@ -246,7 +238,6 @@
         if name in ['euro']:
             return '\u20ac' + out
         return out
->>>>>>> 3ecea712
 
     def _generic_format(self, value, sasfmt=None, width=12):
         ''' Generic formatter for when tkefmt isn't available '''
@@ -257,42 +248,30 @@
                 out = a2u(str(value))
             elif sasfmt and re.match(r'^[df]?\d*\.\d*$', sasfmt, flags=re.I):
                 out = self._format_numeric(value, sasfmt, width=width)
-<<<<<<< HEAD
-=======
             elif sasfmt and re.match(r'^(nl)?(comma|mny|mny|dollar|euro)\d*\.\d*$', sasfmt, flags=re.I):
                 out = self._format_numeric(value, sasfmt, width=width, commas=True)
->>>>>>> 3ecea712
             else:
                 out = a2u(str(float64(value)))
         elif isinstance(value, int64_types):
             if sasfmt and re.match(r'^[df]?\d*\.\d*$', sasfmt):
                 out = self._format_numeric(value, sasfmt, width=width)
-<<<<<<< HEAD
-=======
             elif sasfmt and re.match(r'^(nl)?(comma|mny|dollar|euro)\d*\.\d*$', sasfmt, flags=re.I):
                 out = self._format_numeric(value, sasfmt, width=width, commas=True)
->>>>>>> 3ecea712
             else:
                 out = a2u(str(int64(value)))
         elif isinstance(value, int32_types):
             try:
                 if sasfmt and re.match(r'^[df]?\d*\.\d*$', sasfmt, flags=re.I):
                     out = self._format_numeric(int32(value), sasfmt, width=width)
-<<<<<<< HEAD
-=======
                 elif sasfmt and re.match(r'^(nl)(comma|mny|dollar|euro)\d*\.\d*$', sasfmt, flags=re.I):
                     out = self._format_numeric(value, sasfmt, width=width, commas=True)
->>>>>>> 3ecea712
                 else:
                     out = a2u(str(int32(value)))
             except OverflowError:
                 if sasfmt and re.match(r'^[df]?\d*\.\d*', sasfmt, flags=re.I):
                     out = self._format_numeric(int64(value), sasfmt, width=width)
-<<<<<<< HEAD
-=======
                 elif sasfmt and re.match(r'^(nl)?(comma|mny|dollar|euro)\d*\.\d*$', sasfmt, flags=re.I):
                     out = self._format_numeric(value, sasfmt, width=width, commas=True)
->>>>>>> 3ecea712
                 else:
                     out = a2u(str(int64(value)))
         elif isinstance(value, text_types):
