#!/usr/bin/env python
# encoding: utf-8
#
# Copyright SAS Institute
#
#  Licensed under the Apache License, Version 2.0 (the License);
#  you may not use this file except in compliance with the License.
#  You may obtain a copy of the License at
#
#      http://www.apache.org/licenses/LICENSE-2.0
#
#  Unless required by applicable law or agreed to in writing, software
#  distributed under the License is distributed on an "AS IS" BASIS,
#  WITHOUT WARRANTIES OR CONDITIONS OF ANY KIND, either express or implied.
#  See the License for the specific language governing permissions and
#  limitations under the License.
#

'''
SWAT C library functions

'''

from __future__ import print_function, division, absolute_import, unicode_literals

import glob
import os
import platform
import sys
from .utils.compat import PY3, WIDE_CHARS, a2u
from .exceptions import SWATError
try:
    _pyswat_loaded = False
    import _pyswat
    _pyswat_loaded = True
except ImportError:
    pass


# pylint: disable=E1101

def _pyswat_error():
    raise ValueError('Could not import import C extension.  This is likely due to '
                     'the SWAT package being installed from source rather than being '
                     'compiled. You can try using the REST interface as an alternative.')


def SW_CASConnection(*args, **kwargs):
    ''' Return a CASConnection (importing _pyswat as needed) '''
    if not _pyswat_loaded:
        _pyswat_error()
    return _pyswat.SW_CASConnection(*args, **kwargs)


def SW_CASValueList(*args, **kwargs):
    ''' Return a CASValueList (importing _pyswat as needed) '''
    if not _pyswat_loaded:
        _pyswat_error()
    return _pyswat.SW_CASValueList(*args, **kwargs)


def SW_CASFormatter(*args, **kwargs):
    ''' Return a CASFormatter (importing _pyswat as needed) '''
    if not _pyswat_loaded:
        _pyswat_error()
    return _pyswat.SW_CASFormatter(*args, **kwargs)


def SW_CASConnectionEventWatcher(*args, **kwargs):
    ''' Return a CASConnectionEventWatcher (importing _pyswat as needed) '''
    if not _pyswat_loaded:
        _pyswat_error()
    return _pyswat.SW_CASConnectionEventWatcher(*args, **kwargs)


def SW_CASDataBuffer(*args, **kwargs):
    ''' Return a CASDataBuffer (importing _pyswat as needed) '''
    if not _pyswat_loaded:
        _pyswat_error()
    return _pyswat.SW_CASDataBuffer(*args, **kwargs)


def SW_CASError(*args, **kwargs):
    ''' Return a CASError (importing _pyswat as needed) '''
    if not _pyswat_loaded:
        _pyswat_error()
    return _pyswat.SW_CASError(*args, **kwargs)


def InitializeTK(*args, **kwargs):
    ''' Initialize the TK subsystem (importing _pyswat as needed) '''
<<<<<<< HEAD
    if not _pyswat_loaded:
        _pyswat_error()
    return _pyswat.InitializeTK(*args, **kwargs)
=======
    if _pyswat is None:
        _import_pyswat()

    # Patch ppc linux path
    set_tkpath_env = 'ppc' in platform.machine() and 'TKPATH' not in os.environ
    if set_tkpath_env and args:
        os.environ['TKPATH'] = args[0]

    try:
        out = _pyswat.InitializeTK(*args, **kwargs)

    finally:
        if set_tkpath_env:
            del os.environ['TKPATH']

        # Override TKPATH after initialization so that other TK applications
        # won't be affected (Windows only).
        if sys.platform.lower().startswith('win') and 'TKPATH' not in os.environ:
            os.environ['TKPATH'] = os.pathsep

    return out
>>>>>>> efea926f


def errorcheck(expr, obj):
    '''
    Check for generated error message

    Parameters
    ----------
    expr : any
       Result to return if no error happens
    obj : SWIG-based class
       Object to check for messages

    Raises
    ------
    SWATError
       If error message exists

    Returns
    -------
    `expr` argument
       The result of `expr`

    '''
    if obj is not None:
        msg = obj.getLastErrorMessage()
        if msg:
            raise SWATError(a2u(msg, 'utf-8'))
    return expr<|MERGE_RESOLUTION|>--- conflicted
+++ resolved
@@ -89,11 +89,6 @@
 
 def InitializeTK(*args, **kwargs):
     ''' Initialize the TK subsystem (importing _pyswat as needed) '''
-<<<<<<< HEAD
-    if not _pyswat_loaded:
-        _pyswat_error()
-    return _pyswat.InitializeTK(*args, **kwargs)
-=======
     if _pyswat is None:
         _import_pyswat()
 
@@ -115,7 +110,6 @@
             os.environ['TKPATH'] = os.pathsep
 
     return out
->>>>>>> efea926f
 
 
 def errorcheck(expr, obj):
