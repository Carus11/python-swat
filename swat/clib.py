--- conflicted
+++ resolved
@@ -38,65 +38,7 @@
     pass
 
 
-<<<<<<< HEAD
 # pylint: disable=E1101
-=======
-_pyswat = None
-
-
-def _import_pyswat():
-    ''' Import version-specific _pyswat package '''
-    global _pyswat
-
-    import importlib
-
-    plat = 'linux'
-    if sys.platform.lower().startswith('win'):
-        plat = 'win'
-    elif sys.platform.lower().startswith('darwin'):
-        plat = 'mac'
-
-    if PY3:
-        libname = '_py%s%sswat' % (sys.version_info[0], sys.version_info[1])
-    elif WIDE_CHARS:
-        libname = '_pyswatw'
-    else:
-        libname = '_pyswat'
-
-    # Bail out if we aren't on Linux
-#   if plat != 'linux':
-#       raise ValueError('Currently, Linux is the only platform with support '
-#                        'for the binary protocol.  You must connect to CAS '
-#                        'using the REST interface on this platform.')
-
-    # Bail out if the C extension doesn't exist
-    if not glob.glob(os.path.join(os.path.dirname(__file__), 'lib',
-                                  plat, libname + '.*')):
-        raise ValueError('The extensions for the binary protocol have not been '
-                         'installed.  You can either install them using the full '
-                         'platform-dependent install file, or use the REST interface '
-                         'as an alternative.')
-
-    if not os.environ.get('TKESSL_OPENSSL_LIB', '').strip():
-        # Make sure the correct libssl.so is used
-        libssl = list(sorted(glob.glob(os.path.join('/usr/lib64/libssl.so.10')))) + \
-            list(sorted(glob.glob(os.path.join('/usr/lib64/libssl.so.1.0*')))) + \
-            list(sorted(glob.glob(os.path.join(sys.prefix, 'lib', 'libssl.so.10')))) + \
-            list(sorted(glob.glob(os.path.join(sys.prefix, 'lib', 'libssl.so.1.0*'))))
-        if libssl:
-            os.environ['TKESSL_OPENSSL_LIB'] = libssl[-1]
-
-    if struct.calcsize('P') < 8:
-        raise RuntimeError('A 64-bit build of Python is required for the '
-                           'binary protocol.  You can either install a 64-bit '
-                           'version of Python, or use the REST interface as '
-                           'an alternative.')
-
-    # Try to import the C extension
-    try:
-        _pyswat = importlib.import_module('.lib.%s.%s' % (plat, libname),
-                                          package='swat')
->>>>>>> aef6ef5b
 
 def _pyswat_error():
     raise ValueError('Could not import import C extension.  This is likely due to '
