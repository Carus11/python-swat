#!/usr/bin/env python
# encoding: utf-8
#
# Copyright SAS Institute
#
#  Licensed under the Apache License, Version 2.0 (the License);
#  you may not use this file except in compliance with the License.
#  You may obtain a copy of the License at
#
#      http://www.apache.org/licenses/LICENSE-2.0
#
#  Unless required by applicable law or agreed to in writing, software
#  distributed under the License is distributed on an "AS IS" BASIS,
#  WITHOUT WARRANTIES OR CONDITIONS OF ANY KIND, either express or implied.
#  See the License for the specific language governing permissions and
#  limitations under the License.
#

'''
SWAT C library functions

'''

from __future__ import print_function, division, absolute_import, unicode_literals

import glob
import os
import sys
from .utils.compat import PY3, WIDE_CHARS, a2u
from .exceptions import SWATError
try:
    _pyswat_loaded = False
    import _pyswat
    _pyswat_loaded = True
except ImportError:
    pass


# pylint: disable=E1101

def _pyswat_error():
    raise ValueError('Could not import import C extension.  This is likely due to '
                     'the SWAT package being installed from source rather than being '
                     'compiled. You can try using the REST interface as an alternative.')


def SW_CASConnection(*args, **kwargs):
    ''' Return a CASConnection (importing _pyswat as needed) '''
    if not _pyswat_loaded:
        _pyswat_error()
    return _pyswat.SW_CASConnection(*args, **kwargs)


def SW_CASValueList(*args, **kwargs):
    ''' Return a CASValueList (importing _pyswat as needed) '''
    if not _pyswat_loaded:
        _pyswat_error()
    return _pyswat.SW_CASValueList(*args, **kwargs)


def SW_CASFormatter(*args, **kwargs):
    ''' Return a CASFormatter (importing _pyswat as needed) '''
    if not _pyswat_loaded:
        _pyswat_error()
    return _pyswat.SW_CASFormatter(*args, **kwargs)


def SW_CASConnectionEventWatcher(*args, **kwargs):
    ''' Return a CASConnectionEventWatcher (importing _pyswat as needed) '''
    if not _pyswat_loaded:
        _pyswat_error()
    return _pyswat.SW_CASConnectionEventWatcher(*args, **kwargs)


def SW_CASDataBuffer(*args, **kwargs):
    ''' Return a CASDataBuffer (importing _pyswat as needed) '''
    if not _pyswat_loaded:
        _pyswat_error()
    return _pyswat.SW_CASDataBuffer(*args, **kwargs)


def SW_CASError(*args, **kwargs):
    ''' Return a CASError (importing _pyswat as needed) '''
    if not _pyswat_loaded:
        _pyswat_error()
    return _pyswat.SW_CASError(*args, **kwargs)


def InitializeTK(*args, **kwargs):
    ''' Initialize the TK subsystem (importing _pyswat as needed) '''
<<<<<<< HEAD
    if not _pyswat_loaded:
        _pyswat_error()
    return _pyswat.InitializeTK(*args, **kwargs)
=======
    if _pyswat is None:
        _import_pyswat()
    out = _pyswat.InitializeTK(*args, **kwargs)
    # Override TKPATH after initialization so that other TK applications
    # won't be affected.
    if sys.platform.lower().startswith('win') and 'TKPATH' not in os.environ:
        os.environ['TKPATH'] = os.pathsep
    return out
>>>>>>> c0053d4f


def errorcheck(expr, obj):
    '''
    Check for generated error message

    Parameters
    ----------
    expr : any
       Result to return if no error happens
    obj : SWIG-based class
       Object to check for messages

    Raises
    ------
    SWATError
       If error message exists

    Returns
    -------
    `expr` argument
       The result of `expr`

    '''
    if obj is not None:
        msg = obj.getLastErrorMessage()
        if msg:
            raise SWATError(a2u(msg, 'utf-8'))
    return expr<|MERGE_RESOLUTION|>--- conflicted
+++ resolved
@@ -25,6 +25,7 @@
 
 import glob
 import os
+import platform
 import sys
 from .utils.compat import PY3, WIDE_CHARS, a2u
 from .exceptions import SWATError
@@ -88,20 +89,27 @@
 
 def InitializeTK(*args, **kwargs):
     ''' Initialize the TK subsystem (importing _pyswat as needed) '''
-<<<<<<< HEAD
-    if not _pyswat_loaded:
-        _pyswat_error()
-    return _pyswat.InitializeTK(*args, **kwargs)
-=======
     if _pyswat is None:
         _import_pyswat()
-    out = _pyswat.InitializeTK(*args, **kwargs)
-    # Override TKPATH after initialization so that other TK applications
-    # won't be affected.
-    if sys.platform.lower().startswith('win') and 'TKPATH' not in os.environ:
-        os.environ['TKPATH'] = os.pathsep
+
+    # Patch ppc linux path
+    set_tkpath_env = 'ppc' in platform.machine() and 'TKPATH' not in os.environ
+    if set_tkpath_env and args:
+        os.environ['TKPATH'] = args[0]
+
+    try:
+        out = _pyswat.InitializeTK(*args, **kwargs)
+
+    finally:
+        if set_tkpath_env:
+            del os.environ['TKPATH']
+
+        # Override TKPATH after initialization so that other TK applications
+        # won't be affected (Windows only).
+        if sys.platform.lower().startswith('win') and 'TKPATH' not in os.environ:
+            os.environ['TKPATH'] = os.pathsep
+
     return out
->>>>>>> c0053d4f
 
 
 def errorcheck(expr, obj):
